--- conflicted
+++ resolved
@@ -345,11 +345,7 @@
     #-------
     
     def rearrange(self, index_label = None, store = False, setdate = False,
-<<<<<<< HEAD
-                  resample = True, rule = '1MS', *, dateargs = dict(), pivotargs = dict()):
-=======
                   resample = True, rule = '1MS', *, dateargs = None, pivotargs = None):
->>>>>>> 6da85f90
         """
         Rearranges the stackedDF to obtain a simpler date/code dataframe
 
@@ -459,19 +455,13 @@
     #Methods
     #-------
     
-<<<<<<< HEAD
     def to_webgis(self, anfields, ancouples, pzfields = None, pzcouples = None, idcol = None,
                   ids = None, stacklab = None, onlymeta = False):
-=======
-    def to_webgis(self, anfields, ancouples, pzfields, pzcouples, idcol,
-                  ids = None, stacklab = None):
->>>>>>> 6da85f90
         """
         Returns the database in a format which can be uploaded in a WebGIS
 
         Parameters
         ----------
-<<<<<<< HEAD
         anfields : str or list of str
              Labels for the final metadata DataFrame associated with the time series.
         ancouples : dict
@@ -493,30 +483,14 @@
         onlymeta : bool
             If you only want to consider anfields and ancouples. The default is False
         
-=======
-        anfields : TYPE
-            DESCRIPTION.
-        ancouples : TYPE
-            DESCRIPTION.
-        pzfields : TYPE
-            DESCRIPTION.
-        pzcouples : TYPE
-            DESCRIPTION.
-        idcol : TYPE
-            DESCRIPTION.
-        ids : TYPE, optional
-            DESCRIPTION. The default is None.
-        stacklab : TYPE, optional
-            DESCRIPTION. The default is None.
-
->>>>>>> 6da85f90
         Returns
         -------
-        TYPE
-            DESCRIPTION.
-        TYPE
-            DESCRIPTION.
-
+        meta : pandas.DataFrame
+            Metadata dataframe acting as a registry for the time series in 'ts',
+            in a format which can then be uploaded in a desired WebGIS.
+        ts : pandas.DataFrame
+            Time series dataframe in in a format which can then be uploaded in
+            a desired WebGIS. Linked to 'meta' through the 'idcol' label.
         """
         # an - Anagrafica (metadata)
         an = pd.DataFrame(np.zeros((self.meta.shape[0],len(anfields))), columns = anfields)
@@ -526,7 +500,6 @@
         if ids is not None:
             an[ids[0]] = [x for x in range(1, an.shape[0]+1)]
         # dpz - Piezometric data
-<<<<<<< HEAD
         if not onlymeta:
             dpz = self.ts.stack().reset_index(drop = False)
             if stacklab is not None:
@@ -545,24 +518,6 @@
             dpz = dpz[pzfields]
             return an, dpz
         return an
-=======
-        dpz = self.ts.stack().reset_index(drop = False)
-        if stacklab is not None:
-            dpz.columns = stacklab
-        dump = self.meta.loc[self.meta[self.id].isin(self.ts.columns), :].copy()
-        dump.reset_index(drop = True, inplace = True)
-        tool = pd.DataFrame(np.zeros((dump.shape[0],len(pzfields))), columns = pzfields)
-        tool[:] = np.nan
-        for tag in pzcouples:
-            tool[tag] = dump[pzcouples[tag]]
-        if ids is not None:
-            tool[ids[1]] = an.loc[an[idcol].isin(tool[idcol]), ids[0]].values        
-        dpz = joincolumns(pd.merge(dpz, tool, how = 'right', left_on = idcol, right_on = idcol))
-        if ids is not None:
-            dpz[ids[0]] = [x for x in range(1, dpz.shape[0]+1)]
-        dpz = dpz[pzfields]
-        return an, dpz
->>>>>>> 6da85f90
     
     def to_stackedDF(self, tsnames = None, selcol = None, **kwargs):
         """
@@ -598,7 +553,6 @@
     """
     Work in progress
     """
-    
     def __init__(self, meta_index = None, ts_index = None):
         self.meta_index = meta_index if meta_index is not None else ['CODICE', 'CODICE']
         self.ts_index = ts_index if ts_index is not None else ['DATA', 'DATA']
